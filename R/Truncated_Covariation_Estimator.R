#' @title Truncated covariation estimator
#' @description xyz
#' @param x xyz
#' @param tq xyz
#' @param l xyz
#'
#' @return xyz
#' @export
Truncated.Covariation.estimator <- function(x,# discount curve data x[i,j]=p_{i\Delta}(j\Delta)
                                           tq = 0.75, ## the quantile at which
                                           #################the data are truncated for the preliminary
                                           #################covariation estimate. The estimator is then
                                           #################rescaled such that the first eigenvalue of
                                           ################# the preliminary estimator corresponds to
                                           ################# correspond to the interquartile estimate
                                           l = 3,###truncation level for the automatic truncation
                                           sumplot = TRUE # when a summary plot should be made
){
  n= nrow(x) #number of days in which discount curves are considered
  m= ncol(x) #number of days in the maturity direction

  log.prices<-log(x)
 adjusted.increments<-matrix(0,n-1,m-2)  #adjusted increment= log(x[i+1, j])-log(x[i, j+1])-log(x[i+1, j-1])+log(x[i, j])

  for(i in 1:(n-1)){
    adjusted.increments[i,1:(m-2)]<-diff(log.prices[(i+1),1:(m-1)])-diff(log.prices[i,2:m])
  }

  ######Now conduct the truncation procedure
  #Start with the preliminary estimator for the quadratic variation


{  rough.locs<-quantile.truncation(adjusted.increments,tq)
  C.Prel<-Variation(adjusted.increments[-rough.locs,])


  EG<-eigen(C.Prel)
  EG.rough.vectors<-EG$vectors

  VALUES<-numeric(n-1)# loadings of the first eigenvalue
    for (i in 1:(n-1)) {
      VALUES[i]<-t(EG$vectors[,1])%*%adjusted.increments[i,]
    }
    q.75<-as.numeric(quantile(VALUES,0.75))
    q.25<-as.numeric(quantile(VALUES,0.25))
    rho.star<-((q.75-q.25)^2)/((4*(qnorm(0.75)^2)*EG$values[1])/n)#interquartile range estimator for variance of first eigenvector loadings

    C.Prel<-rho.star*C.Prel
}#calculates the preliminary estimator for the realized covariation

    locs<-Functional.data.truncation(d = d.star(C=C.Prel,tq),C= C.Prel, data =   adjusted.increments, Delta = 1/n,  sd =l)$locations


  if(length(locs) == 0){
    Truncated.variation<-Variation(adjusted.increments)/(n^2)
  }
  if(length(locs) != 0){
    Truncated.variation<-Variation(adjusted.increments[-locs,])/(n^2)
  }
<<<<<<< HEAD

    #Calculate factor loadings
    loads<-numeric(ncol(Truncated.variation))
=======
>>>>>>> 263f4588
    EG2<-eigen(Truncated.variation)
    for (i in 1:ncol(Truncated.variation)) {
      loads[i]<-sum(EG2$values[1:i])
    }
    expl.var<-loads/sum(EG2$values)
<<<<<<< HEAD


    if(sumplot == TRUE){
      ##for the dimensionality analysis
=======

    if(sumplot == TRUE){
      ##for the dimensionality analysis
      loads<-numeric(ncol(Truncated.variation))
>>>>>>> 263f4588

      par(mfrow = c(1, 2))
      persp(Truncated.variation,xlab= "Time to maturity (years)")
      plot(expl.var[1:10], type = "p")
      abline(h = .99, col = "gray60")
    }

  return(list("IV" = Truncated.variation, "locs" = locs, "C.Prel" =C.Prel, "adj.increments" = adjusted.increments, "expl.var" =expl.var))
}
<|MERGE_RESOLUTION|>--- conflicted
+++ resolved
@@ -57,28 +57,22 @@
   if(length(locs) != 0){
     Truncated.variation<-Variation(adjusted.increments[-locs,])/(n^2)
   }
-<<<<<<< HEAD
 
     #Calculate factor loadings
     loads<-numeric(ncol(Truncated.variation))
-=======
->>>>>>> 263f4588
     EG2<-eigen(Truncated.variation)
     for (i in 1:ncol(Truncated.variation)) {
       loads[i]<-sum(EG2$values[1:i])
     }
     expl.var<-loads/sum(EG2$values)
-<<<<<<< HEAD
 
 
     if(sumplot == TRUE){
       ##for the dimensionality analysis
-=======
 
     if(sumplot == TRUE){
       ##for the dimensionality analysis
       loads<-numeric(ncol(Truncated.variation))
->>>>>>> 263f4588
 
       par(mfrow = c(1, 2))
       persp(Truncated.variation,xlab= "Time to maturity (years)")
